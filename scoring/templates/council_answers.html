{% extends "scoring/base.html" %}
{% load bootstrap4 %}

{% block content %}
<div class="hero container-fluid bg-dark-grey">
    <div style="max-width: 1140px" class="mx-auto">
        <a class="cta reverse white" href="{% url 'home' %}">Back to scorecards plan</a>
        <h1 class="text-white mt-3">{{ council.name }}</h1>
        <div class="mt-3">
            <!-- TODO: Real data -->
            {% if plan_score.top_performer %}
            <span class="top-performer hero-sub">Top Performer · </span>
            {% endif %}
            <span class="hero-sub">{{ authority_type.name }}</span>
        </div>
    </div>
</div>

<div class="container about-section">
    <div class="row">
        <div class="col-12 col-lg-5">
            <div class="about-section-child pt-3">
                <h3 class="mb-3">About this council</h3>
                {% if plan_score.top_performer %}
                <p class="top-performer.active mb-0">This council is a top performer wthin {{ authority_type.name }} councils.</p>
                {% endif %}
                <a href="{% url 'scoring' authority_type.slug %}">(See in context)</a>
                <div class="group-label-wrapper mt-5">
                    <div class="label-wrapper">
                        <p class="label green">Nation</p>
                        <p>{{ council.get_country_display }}</p>
                    </div>
                    <div class="label-wrapper">
                        <p class="label green">Climate pledge target</p>
                        <!-- TODO: Real data -->
                        <p>XXXXX</p>
                    </div>
                    <div class="label-wrapper">
                        <p class="label green">Annual income</p>
                        <!-- TODO: Real data -->
                        <p>XXXXX</p>
                    </div>
                    <div class="label-wrapper">
                        <p class="label green">Current political control</p>
                        <!-- TODO: Real data -->
                        <p>XXXXX</p>
                    </div>
                    <div class="label-wrapper">
                        <p class="label green">Deprivation index</p>
                        <!-- TODO: Real data -->
                        <p>XXXXX</p>
                    </div>
                    <div class="label-wrapper">
                        <p class="label green">Total population</p>
                        <!-- TODO: Real data -->
                        <p>XXXXX</p>
                    </div>
                    <div class="label-wrapper">
                        <p class="label green">Urbanization</p>
                        <!-- TODO: Real data -->
                        <p>XXXXX</p>
                    </div>
                </div>
            </div>
<<<<<<< HEAD
            <div class="ceuk-data-table">
                <table class="table mb-0">
                    <thead>
                        <tr>
                            <th scope="col">Section</th>
                            <th scope="col">Council Score</th>
                            <th scope="col">Average Score</th>
                        </tr>
                    </thead>
                    <tbody>
                        {% for section in sections %}
                        <tr>
                            <td>
                                {{ section.description }}
                            </td>
                            <td>
                                {{ section.score }}
                            </td>
                            <td>
                                {{ section.avg }}
                            </td>
                        </tr>
                      {% endfor %}
                    </tbody>
                </table>
=======
        </div>
        <div class="col-12 col-lg-2"></div>
        <div class="col-12 col-lg-5">
            <div class="about-section-child bg-grey-gradient-darker p-3">
                <h3 class="mb-3">About the scoring</h3>
                <!-- TODO: New text -->
                <p>Amet minim mollit non deserunt 
                    ullamco est sit aliqua dolor do amet sint. Velit officia consequat duis enim velit mollit. Exercitation veniam consequat sunt nostrud amet.
                </p>
                <p>Amet minim mollit non deserunt 
                    ullamco est sit aliqua dolor do amet sint. Velit officia consequat duis enim velit mollit. Exercitation veniam consequat sunt nostrud amet.
                </p>
                {% comment %} If there is only one plan {% endcomment %}
                <button type="button">Display the action plans</button>
>>>>>>> c49f6d5b
            </div>
        </div>
    </div>
</div>

<div class="container council-page">
    <div class="row">
        <div class="col-md-12">
            <div class="mb-3 mb-md-4 mb-lg-5">
                <div class="table-header mb-4">
                    <h3>
                        Section
                    </h3>
                    <!-- TODO: New text -->
                    <p>Amet minim mollit non deserunt 
                        ullamco est sit aliqua dolor do amet sint. Velit officia consequat duis enim velit mollit. Exercitation veniam consequat sunt nostrud amet.
                    </p>
                    <!-- TODO: Make button work -->
                    <button>Choose councils to compare</button>
                </div>
                <div style="display:table">
                    <div class="mobile-message">
                        <h3 class="exclamation text-white">Visit us again on a bigger screen</h3>
                        <p class="text-white">You can compare your council with others, also check the average score in the section and question tables.</p>
                    </div>
                    <table class="table-section mb-0">
                        <thead>
                            <tr>
                                <th scope="col" class="text-left">Section</th>
                                <th scope="col">Council Score</th>
                                <th scope="col">
                                    <p>Average Score</p>
                                    <span class="filter-active">Single Tier</span>
                                    <span class="filter-active">·</span>
                                    <span class="filter-active">Urban</span>
                                    <button class="advanced-filter-simple mx-auto d-block mt-1"></button>
                                </th>
                            </tr>
                        </thead>
                        <tbody>
                            {% for section in sections %}
                            <tr>
                                <td>
                                    <div>
                                        <a href="{% url 'home' %}">{{ section.description }}</a>
                                    </div>
                                </td>
                                <td>
                                    {% if section.top_performer %}
                                    <span class="top-performer">
                                    {% else %}
                                    <span>
                                    {% endif %}
                                    {{ section.score }}/{{ section.max_score }}
                                    </span>
                                </td>
                                <td>
                                    {{ section.avg }}
                                </td>
                            </tr>
                          {% endfor %}
                        </tbody>
                    </table>
                    <div class="table-footer mt-2">
                        <a class="mt-3" href="">See results in context</a>
                        <div class="social-media-wrapper">
                            <a class="table-social-icon facebook mr-1" href=""></a>
                            <a class="table-social-icon twitter" href=""></a>
                        </div>
                    </div>
                </div>
            </div>
<<<<<<< HEAD
            <div class="ceuk-data-table">
                <table class="table mb-0">
                    <thead>
                        <tr>
                            <th scope="col">Question No</th>
                            <th scope="col">Question</th>
                            <th scope="col">Answer</th>
                            <th scope="col">Score</th>
                        </tr>
                    </thead>
                    <tbody>
                        {% for section in sections %}
                        <tr data-has-plan="no">
                            <td colspan="4" class="">
                                {{ section.description }} ( {{ section.score }}/{{ section.max_score }} )
                            </td>
                        </tr>
                        {% for answer in section.answers %}
                        <tr>
                            <td data-column="question_no">
                                {% if answer.type == 'HEADER' %}
                                {{ answer.display_code }}
                                {% else %}
                                <a href="{% url 'answercouncils' answer.code %}">{{ answer.display_code }}</a>
                                {% endif %}
                            </td>
=======

            <div class="mb-3 mb-md-4 mb-lg-5">
                <div class="table-header mb-4">
                    <h3>
                        Question
                    </h3>
                    <!-- TODO: New text -->
                    <p>Amet minim mollit non deserunt 
                        ullamco est sit aliqua dolor do amet sint. Velit officia consequat duis enim velit mollit. Exercitation veniam consequat sunt nostrud amet.
                    </p>
                    <button>Choose councils to compare</button>
                </div>
                <div style="display: table">
                    <table class="table-question-council mb-0">
                        <thead>
                            <tr>
                                <th scope="col">#</th>
                                <th scope="col" class="text-left">Question</th>
                                {% comment %} TODO Instead of score, let's use the name of the council {% endcomment %}
                                <th scope="col" class="current-council-score">Score</th>
                                <th scope="col" class="top-tier-head">
                                    <p class="top-perfomer">Maximum scorers</p>
                                    <span class="filter-active">Single Tier</span>
                                    <span class="filter-active">·</span>
                                    <span class="filter-active">Urban</span>
                                    <button class="advanced-filter-simple mx-auto d-block mt-1"></button>
                                </th>
                            </tr>
                        </thead>
                        <tbody>
                            {% for section in sections %}
                            <tr data-has-plan="no" class="bg-green section-row">
                                <td></td>
                                <td colspan="1" class="section-cell">
                                    {{ section.description }}
                                </td>
                                <td class="score is--section-score top-perfomer">
                                    <span>{{ section.score }}/{{ section.max_score }}</span>
                                </td>
                                <td class="top-tier-score">
                                    {% comment %} TODO add single top perfomers {% endcomment %}
                                    {% comment %} Eg: 15 out of 120, this is a link{% endcomment %}
                                    <a href="#" class="mx-auto" style="text-transform: none">15 out of 120</a>
                                </td>
                                <td class="button-wrapper p-0">
                                    {% comment %} TODO what would probably work for the accordion is
                                    to add a class to the "tr" element below this one with the section name, and then
                                    the button just an active state to all the "tr" that share the same class.
                                    {% endcomment %}
                                    <button type="button" class="accordion">
                                        <div class="mx-auto"></div>
                                    </button>
                                </td>

                            </tr>
                            {% for answer in section.answers %}
>>>>>>> c49f6d5b
                            {% if answer.type == 'HEADER' %}
                            <tr class="header-question">
                            {% else %}
                            <tr class="subpoint-question">
                            {% endif %}
                                <td data-column="question_no" class="question-no">
                                    <div>
                                        {% if answer.type == 'HEADER' %}
                                        <a href="{% url 'answercouncils' answer.code %}">{{ answer.code }}</a>
                                        {% else %}
                                        <div class="question-code pl-2">
                                            <span>{{ answer.code }}</span>
                                        </div>
                                        {% endif %}
                                    </div>
                                </td>
                                {% if answer.type == 'HEADER' %}
                                <td data-column="answer" colspan="1">
                                    <div class="question-content-table">
                                        <a href="{% url 'answercouncils' answer.code %}" class="question-no is--mobile">{{ answer.code }}</a>
                                        {{ answer.question | linebreaks }}
                                    </div>
                                {% else %}
                                <td data-column="answer">
                                    <div class="question-content-table">
                                        <span class="question-no is--mobile">{{ answer.code }}</span>
                                        {{ answer.question | linebreaks }}
                                    </div>
                                {% endif %}
                                </td>
                                {% if answer.type != 'HEADER' %}
                                <td data-column="score" class="score">
                                    <span>{{ answer.score }}/{{ answer.max }}</span>
                                </td>
                                {% else %}
                                <td data-column="score" class="score is--header-score top-perfomer">
                                    {% comment %}TODO score obtained / the total points for the header question {% endcomment %}
                                    <span>7/10</span>
                                </td>
                                <td data-column="top-tier-score" class="top-tier-score">
                                    <a href="#" class="mx-auto" style="text-transform: none">13 out of 120</a>
                                </td>
                                {% endif %}
                            </tr>
                            {% endfor %}
                            {% endfor %}
                        </tbody>
                    </table>
                </div>
            </div>
        </div>
    </div>
</div>
{% endblock %}<|MERGE_RESOLUTION|>--- conflicted
+++ resolved
@@ -62,33 +62,6 @@
                     </div>
                 </div>
             </div>
-<<<<<<< HEAD
-            <div class="ceuk-data-table">
-                <table class="table mb-0">
-                    <thead>
-                        <tr>
-                            <th scope="col">Section</th>
-                            <th scope="col">Council Score</th>
-                            <th scope="col">Average Score</th>
-                        </tr>
-                    </thead>
-                    <tbody>
-                        {% for section in sections %}
-                        <tr>
-                            <td>
-                                {{ section.description }}
-                            </td>
-                            <td>
-                                {{ section.score }}
-                            </td>
-                            <td>
-                                {{ section.avg }}
-                            </td>
-                        </tr>
-                      {% endfor %}
-                    </tbody>
-                </table>
-=======
         </div>
         <div class="col-12 col-lg-2"></div>
         <div class="col-12 col-lg-5">
@@ -103,7 +76,7 @@
                 </p>
                 {% comment %} If there is only one plan {% endcomment %}
                 <button type="button">Display the action plans</button>
->>>>>>> c49f6d5b
+
             </div>
         </div>
     </div>
@@ -176,34 +149,7 @@
                     </div>
                 </div>
             </div>
-<<<<<<< HEAD
-            <div class="ceuk-data-table">
-                <table class="table mb-0">
-                    <thead>
-                        <tr>
-                            <th scope="col">Question No</th>
-                            <th scope="col">Question</th>
-                            <th scope="col">Answer</th>
-                            <th scope="col">Score</th>
-                        </tr>
-                    </thead>
-                    <tbody>
-                        {% for section in sections %}
-                        <tr data-has-plan="no">
-                            <td colspan="4" class="">
-                                {{ section.description }} ( {{ section.score }}/{{ section.max_score }} )
-                            </td>
-                        </tr>
-                        {% for answer in section.answers %}
-                        <tr>
-                            <td data-column="question_no">
-                                {% if answer.type == 'HEADER' %}
-                                {{ answer.display_code }}
-                                {% else %}
-                                <a href="{% url 'answercouncils' answer.code %}">{{ answer.display_code }}</a>
-                                {% endif %}
-                            </td>
-=======
+
 
             <div class="mb-3 mb-md-4 mb-lg-5">
                 <div class="table-header mb-4">
@@ -260,7 +206,6 @@
 
                             </tr>
                             {% for answer in section.answers %}
->>>>>>> c49f6d5b
                             {% if answer.type == 'HEADER' %}
                             <tr class="header-question">
                             {% else %}
