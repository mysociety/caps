--- conflicted
+++ resolved
@@ -75,17 +75,11 @@
     help = 'Imports plan scores'
 
     YEAR = settings.PLAN_YEAR
-<<<<<<< HEAD
     SCORECARD_DATA_DIR = Path(settings.DATA_DIR, "scorecard_data", str(settings.PLAN_YEAR))
     QUESTIONS_CSV = Path(SCORECARD_DATA_DIR, "questions.csv")
     ANSWERS_CSV = Path(SCORECARD_DATA_DIR, "individual_answers.csv")
     SECTION_SCORES_CSV = Path(SCORECARD_DATA_DIR, "raw_section_marks.csv")
     OVERALL_SCORES_CSV = Path(SCORECARD_DATA_DIR, "all_section_scores.csv")
-=======
-    SECTION_SCORES_CSV = join(settings.DATA_DIR, settings.PLAN_SECTION_SCORES_CSV_NAME)
-    QUESTIONS_CSV = join(settings.DATA_DIR, settings.PLAN_SCORE_QUESTIONS_CSV_NAME)
-    ANSWERS_CSV = join(settings.DATA_DIR, settings.PLAN_SCORE_ANSWERS_CSV_NAME)
-    OVERALL_SCORES_CSV = join(settings.DATA_DIR, settings.PLAN_OVERALL_SCORES_CSV_NAME)
 
     DEFAULT_TOP_PERFORMER_COUNT = 10
     TOP_PERFORMER_COUNT = {
@@ -93,7 +87,6 @@
         'combined': 1,
         'section': 5,
     }
->>>>>>> c49f6d5b
 
     SECTIONS = {"s1_gov": "Governance, development and funding",
         "s2_m&a": "Mitigation and adaptation",
@@ -270,18 +263,9 @@
                 score=row["score"],
                 answer=row['audited_answer']
             )
-<<<<<<< HEAD
             to_create.append(score_obj)
         PlanQuestionScore.objects.bulk_create(to_create)
-=======
-
-            if created:
-                score = 0
-                if not pd.isnull(row["score"]):
-                    score = PlanDocument.integer_from_text(row["score"])
-                answer.score = score
-                answer.answer = row['audited_answer']
-                answer.save()
+
 
     def label_top_performers(self):
         plan_sections = PlanSection.objects.filter(year=2021)
@@ -322,8 +306,6 @@
                     section_score.top_performer = group_tag
                     section_score.save()
 
-
->>>>>>> c49f6d5b
 
     def handle(self, *args, **options):
         self.get_files()
