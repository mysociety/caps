--- conflicted
+++ resolved
@@ -15,11 +15,8 @@
     # these are percentages
     weighted_total = models.FloatField(default=0)
     total = models.FloatField(default=0)
-<<<<<<< HEAD
-=======
+    top_performer = models.CharField(max_length=20, choices=Council.SCORING_GROUP_CHOICES, null=True)
 
-    top_performer = models.CharField(max_length=20, choices=Council.SCORING_GROUP_CHOICES, null=True)
->>>>>>> c49f6d5b
 
 
 class PlanSection(models.Model):
@@ -30,10 +27,8 @@
     code = models.CharField(max_length=100)
     description = models.CharField(max_length=1000)
     year = models.PositiveSmallIntegerField(null=True, blank=True)
-<<<<<<< HEAD
-=======
     top_performer = models.CharField(max_length=20, choices=Council.SCORING_GROUP_CHOICES, null=True)
->>>>>>> c49f6d5b
+
 
     @classmethod
     def section_codes(cls):
@@ -87,10 +82,8 @@
     max_score = models.PositiveSmallIntegerField(default=0)
     # this is a percentage
     weighted_score = models.FloatField(default=0)
-<<<<<<< HEAD
-=======
     top_performer = models.CharField(max_length=20, choices=Council.SCORING_GROUP_CHOICES, null=True)
->>>>>>> c49f6d5b
+
 
     @classmethod
     def get_all_council_scores(cls):
