{% extends "base.html" %}

{% block title %}{{ council.name }}{% endblock %}

{% block content %}

<h1>{{ council.name }}</h1>

<div class="scorecard mb-4 mb-lg-5">
    <div>
      {% if council.plandocument_set.all.count > 0 %}
        {% include 'icons/check-circle-fill.html' with width='2em' height='2em' classes='mb-2 text-success' %}
        {{ council.plandocument_set.all.count }} plan{{ council.plandocument_set.all.count|pluralize }} found
      {% else %}
        {% include 'icons/question-circle.html' with width='2em' height='2em' classes='mb-2 text-muted' %}
        No plans found
      {% endif %}
    </div>
    <div>
      {% if no_emissions_data %}
      <div class="d-flex align-items-end mb-2 text-muted">
        We don't have emissions data for this council
      </div>
      {% else %}
        <div class="d-flex align-items-end mb-2">
            <div class="js-sparkline mr-2" style="width: 100px;">
                <canvas width="100" height="32" data-values="{% for datapoint in council.datapoint_set.all %}{% if datapoint.data_type.name == 'Per Capita Emissions' %} {{ datapoint.value }} {% endif %}{% endfor %}"></canvas>
            </div>
            <div>
                <span class="h3 line-height-1 mb-0">{{ latest_year_per_capita_emissions|floatformat }}</span>
                <abbr title="Tonnes of Carbon Dioxide Equivalent">tCO2e</abbr>
            </div>
        </div>
        <span>
            {{ latest_year }} emissions per capita
        </span>
    </div>
    <div>
        <div class="d-flex align-items-end mb-2">
            <div class="js-sparkline mr-2" style="width: 100px;">
                <canvas width="100" height="32" data-values="{% for datapoint in council.datapoint_set.all %}{% if datapoint.data_type.name == 'Emissions per km2' %} {{ datapoint.value }} {% endif %}{% endfor %}"></canvas>
            </div>
            <div>
                <span class="h3 line-height-1 mb-0">{{ latest_year_per_km2_emissions|floatformat }}</span>
                <abbr title="Kilotonnes of Carbon Dioxide Equivalent">ktCO2e</abbr>
            </div>
        </div>
      <span>
          {{ latest_year }} emissions per km2
      </span>
    </div>
    <div>
        <div class="d-flex align-items-end mb-2">
            <div class="js-sparkline mr-2" style="width: 100px;">
                <canvas width="100" height="32" data-values="{% for datapoint in council.datapoint_set.all %}{% if datapoint.data_type.name == 'Total Emissions' %} {{ datapoint.value }} {% endif %}{% endfor %}"></canvas>
            </div>
            <div>
                <span class="h3 line-height-1 mb-0">{{ latest_year_total_emissions|floatformat }}</span>
                <abbr title="Kilotonnes of Carbon Dioxide Equivalent">ktCO2e</abbr>
            </div>
        </div>
      <span>
          {{ latest_year }} total emissions
      </span>

      {% endif %}
    </div>
</div>

<div class="row">
    <div class="col-md-6 d-flex">

        <div class="card ceuk-card ceuk-card--blue my-4 my-md-0 flex-grow-1">
            <div class="card-header">
                <h2>Plan documents</h2>
            </div>
          {% for plandocument in council.plandocument_set.all %}
            <a href="{{ plandocument.link }}" class="d-flex p-3 align-items-center">
                {% include 'icons/file.html' with classes='mr-2 flex-shrink-0' %}
                {{ council.name }} {{ plandocument.document_name|title }} ({{ plandocument.file_type|upper }})
            </a>
          {% empty %}
            <div class="card-body text-muted">
                We couldn’t find any climate action plans for this council.
            </div>
          {% endfor %}
        </div>

    </div>
<<<<<<< HEAD
    <div class="col-md-6">

        <div class="card ceuk-card ceuk-card--magenta my-4 my-md-0">
            <div class="card-header">
                <h2>What do you want from Climate Action Plans?</h2>
            </div>
            <div class="card-body">
                {% include 'includes/survey-email.html' %}
            </div>
        </div>

=======
  {% for plandocument in council.plandocument_set.all %}
    <a href="{{ plandocument.link }}" data-plan-id="{{ plandocument.id }}" data-council-slug="{{ council.slug }}" class="d-flex p-3 align-items-center">
        {% include 'icons/file.html' with classes='mr-2 flex-shrink-0' %}
        {{ council.name }} {{ plandocument.document_name|title }} ({{ plandocument.file_type|upper }})
    </a>
  {% empty %}
    <div class="card-body text-muted">
        We couldn’t find any climate action plans for this council.
>>>>>>> 9b94ccbc
    </div>
</div>

{% if related_councils %}
<div class="card ceuk-card ceuk-card--cyan my-4 my-lg-5">
  <div class="card-header">
    <h2>Other nearby councils</h2>
  </div>
  <div class="ceuk-data-table">
    {% include 'includes/council-table.html' with councils=related_councils %}
  </div>
</div>
{% endif %}

{% endblock %}<|MERGE_RESOLUTION|>--- conflicted
+++ resolved
@@ -75,7 +75,7 @@
                 <h2>Plan documents</h2>
             </div>
           {% for plandocument in council.plandocument_set.all %}
-            <a href="{{ plandocument.link }}" class="d-flex p-3 align-items-center">
+                <a href="{{ plandocument.link }}" data-plan-id="{{ plandocument.id }}" data-council-slug="{{ council.slug }}" class="d-flex p-3 align-items-center">
                 {% include 'icons/file.html' with classes='mr-2 flex-shrink-0' %}
                 {{ council.name }} {{ plandocument.document_name|title }} ({{ plandocument.file_type|upper }})
             </a>
@@ -87,7 +87,6 @@
         </div>
 
     </div>
-<<<<<<< HEAD
     <div class="col-md-6">
 
         <div class="card ceuk-card ceuk-card--magenta my-4 my-md-0">
@@ -99,16 +98,6 @@
             </div>
         </div>
 
-=======
-  {% for plandocument in council.plandocument_set.all %}
-    <a href="{{ plandocument.link }}" data-plan-id="{{ plandocument.id }}" data-council-slug="{{ council.slug }}" class="d-flex p-3 align-items-center">
-        {% include 'icons/file.html' with classes='mr-2 flex-shrink-0' %}
-        {{ council.name }} {{ plandocument.document_name|title }} ({{ plandocument.file_type|upper }})
-    </a>
-  {% empty %}
-    <div class="card-body text-muted">
-        We couldn’t find any climate action plans for this council.
->>>>>>> 9b94ccbc
     </div>
 </div>
 
